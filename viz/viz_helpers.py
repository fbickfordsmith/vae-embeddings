import csv
import numpy as np
import torch

from torchvision.utils import make_grid
from torchvision import transforms
from utils.datasets import get_background
from PIL import Image, ImageDraw


def reorder_img(orig_img, reorder, by_row=True, img_size=(3, 32, 32), padding=2):
    """
    Reorders rows or columns of an image grid.

    Parameters
    ----------
    orig_img : torch.Tensor
        Original image. Shape (channels, width, height)

    reorder : list of ints
        List corresponding to desired permutation of rows or columns

    by_row : bool
        If True reorders rows, otherwise reorders columns

    img_size : tuple of ints
        Image size following pytorch convention

    padding : int
        Number of pixels used to pad in torchvision.utils.make_grid
    """
    reordered_img = torch.zeros(orig_img.size())
    _, height, width = img_size

    for new_idx, old_idx in enumerate(reorder):
        if by_row:
            start_pix_new = new_idx * (padding + height) + padding
            start_pix_old = old_idx * (padding + height) + padding
            reordered_img[:, start_pix_new:start_pix_new + height, :] = orig_img[:, start_pix_old:start_pix_old + height, :]
        else:
            start_pix_new = new_idx * (padding + width) + padding
            start_pix_old = old_idx * (padding + width) + padding
            reordered_img[:, :, start_pix_new:start_pix_new + width] = orig_img[:, :, start_pix_old:start_pix_old + width]

    return reordered_img


def read_avg_kl_from_file(log_file_path, nr_latent_variables):
    """ Read the average KL per latent dimension at the final stage of training from the log file.
    """
    with open(log_file_path, 'r') as f:
        total_list = list(csv.reader(f))
        avg_kl = [0] * nr_latent_variables
        for i in range(1, nr_latent_variables + 1):
            avg_kl[i - 1] = total_list[-(2 + nr_latent_variables) + i][2]

    return avg_kl


def add_labels(label_name, tensor, num_rows, sorted_list, dataset):
    """ Adds the average KL per latent dimension as a label next to the relevant row as in
        figure 2 of Burgress et al.
    """
    # Convert tensor to PIL Image
    tensor = make_grid(tensor.data, nrow=num_rows, pad_value=(1 - get_background(dataset)))
    all_traversal_im = transforms.ToPILImage()(tensor)
    # Resize image
    new_width = int(1.3 * all_traversal_im.width)
    new_size = (all_traversal_im.height, new_width)
    traversal_images_with_text = Image.new("RGB", new_size, color='white')
    traversal_images_with_text.paste(all_traversal_im, (0, 0))

    # Add KL text alongside each row
    fraction_x = 1 / mult_x + 0.050
    text_list = ['orig', 'recon']
    draw = ImageDraw.Draw(traversal_images_with_text)
    for i in range(0, 2):
        draw.text(xy=(int(fraction_x * traversal_images_with_text.width),
                      int((i / (len(sorted_list) + 2) +
                           1 / (2 * (len(sorted_list) + 2))) * all_traversal_im.height)),
                  text=text_list[i],
                  fill=(0, 0, 0))

    for latent_idx, latent_dim in enumerate(sorted_list):
        draw.text(xy=(int(fraction_x * traversal_images_with_text.width),
<<<<<<< HEAD
                        int(((latent_idx+2) / (len(sorted_list)+2) + \
                            1 / (2 * (len(sorted_list)+2))) * all_traversal_im.height)),
                    text="KL = {}".format(latent_dim),
                    fill=(0,0,0))
    return traversal_images_with_text  

def add_labels_snapshot(label_name, tensor, num_columns, dataset,capacitance):
    """ Adds the average KL per latent dimension as a label next to the relevant row as in
        figure 2 of Burgress et al.
    """
    # Convert tensor to PIL Image
    tensor = make_grid(tensor.data, nrow=1, pad_value=(1 - get_background(dataset)))
    all_traversal_im = transforms.ToPILImage()(tensor)
    # Resize image
    if num_columns == 8:
        mult_x = 1.3
    elif num_columns == 9:
        mult_x = 1.2
    # Resize image
    new_width = int(mult_x * all_traversal_im.width)
    new_size = (new_width, all_traversal_im.height)
    print(num_columns)
    print(new_size)
    
    traversal_images_with_text = Image.new("RGB", new_size, color='white')
    traversal_images_with_text.paste(all_traversal_im, (0, 0))
    # Add KL text alongside each row
    fraction_x = 1/mult_x
    text_list = ['orig', 'recon']
    draw = ImageDraw.Draw(traversal_images_with_text)
    draw.text(xy=(int(fraction_x * traversal_images_with_text.width),
        int(((0) / (len(capacitance)+1) + \
        1 / (2 * (len(capacitance)+1))) * all_traversal_im.height)),
        text="Original",
        fill=(0,0,0))
    for i in range(0, len(capacitance)):
        draw.text(xy=(int(fraction_x * traversal_images_with_text.width),
                        int(((i+1) / (len(capacitance)+1) + \
                            1 / (2 * (len(capacitance)+1))) * all_traversal_im.height)),
                    text="%.2f nats"%(capacitance[i]),
                    fill=(0,0,0))
    return traversal_images_with_text   
   
=======
                      int(((latent_idx + 2) / (len(sorted_list) + 2) +
                           1 / (2 * (len(sorted_list) + 2))) * all_traversal_im.height)),
                  text="KL = {}".format(latent_dim),
                  fill=(0, 0, 0))
    return traversal_images_with_text

>>>>>>> 4d35b67b

def upsample(input_data, scale_factor):
    # dubplicate
    new_array = np.zeros((input_data.shape[0], input_data.shape[1], input_data.shape[2] * scale_factor, input_data.shape[3] * scale_factor))
    for latent_dim in range(0, input_data.shape[0]):
        for x in range(0, input_data.shape[2]):
            for y in range(0, input_data.shape[2]):
                new_array[latent_dim, 0, x * scale_factor:x * scale_factor + scale_factor - 1, y * scale_factor:y * scale_factor + scale_factor - 1] = input_data[latent_dim, 0, x, y]
    return new_array


def make_grid_img(tensor, **kwargs):
    """Converts a tensor to a grid of images that can be read by imageio.

    Notes
    -----
    * from in https://github.com/pytorch/vision/blob/master/torchvision/utils.py

    Parameters
    ----------
    tensor (torch.Tensor or list): 4D mini-batch Tensor of shape (B x C x H x W)
        or a list of images all of the same size.

    kwargs:
        Additional arguments to `make_grid_img`.
    """
    grid = make_grid(tensor, **kwargs)
    img_grid = grid.mul_(255).add_(0.5).clamp_(0, 255).permute(1, 2, 0)
    img_grid = img_grid.to('cpu', torch.uint8).numpy()
    return img_grid<|MERGE_RESOLUTION|>--- conflicted
+++ resolved
@@ -83,58 +83,12 @@
 
     for latent_idx, latent_dim in enumerate(sorted_list):
         draw.text(xy=(int(fraction_x * traversal_images_with_text.width),
-<<<<<<< HEAD
-                        int(((latent_idx+2) / (len(sorted_list)+2) + \
-                            1 / (2 * (len(sorted_list)+2))) * all_traversal_im.height)),
-                    text="KL = {}".format(latent_dim),
-                    fill=(0,0,0))
-    return traversal_images_with_text  
-
-def add_labels_snapshot(label_name, tensor, num_columns, dataset,capacitance):
-    """ Adds the average KL per latent dimension as a label next to the relevant row as in
-        figure 2 of Burgress et al.
-    """
-    # Convert tensor to PIL Image
-    tensor = make_grid(tensor.data, nrow=1, pad_value=(1 - get_background(dataset)))
-    all_traversal_im = transforms.ToPILImage()(tensor)
-    # Resize image
-    if num_columns == 8:
-        mult_x = 1.3
-    elif num_columns == 9:
-        mult_x = 1.2
-    # Resize image
-    new_width = int(mult_x * all_traversal_im.width)
-    new_size = (new_width, all_traversal_im.height)
-    print(num_columns)
-    print(new_size)
-    
-    traversal_images_with_text = Image.new("RGB", new_size, color='white')
-    traversal_images_with_text.paste(all_traversal_im, (0, 0))
-    # Add KL text alongside each row
-    fraction_x = 1/mult_x
-    text_list = ['orig', 'recon']
-    draw = ImageDraw.Draw(traversal_images_with_text)
-    draw.text(xy=(int(fraction_x * traversal_images_with_text.width),
-        int(((0) / (len(capacitance)+1) + \
-        1 / (2 * (len(capacitance)+1))) * all_traversal_im.height)),
-        text="Original",
-        fill=(0,0,0))
-    for i in range(0, len(capacitance)):
-        draw.text(xy=(int(fraction_x * traversal_images_with_text.width),
-                        int(((i+1) / (len(capacitance)+1) + \
-                            1 / (2 * (len(capacitance)+1))) * all_traversal_im.height)),
-                    text="%.2f nats"%(capacitance[i]),
-                    fill=(0,0,0))
-    return traversal_images_with_text   
-   
-=======
                       int(((latent_idx + 2) / (len(sorted_list) + 2) +
                            1 / (2 * (len(sorted_list) + 2))) * all_traversal_im.height)),
                   text="KL = {}".format(latent_dim),
                   fill=(0, 0, 0))
     return traversal_images_with_text
 
->>>>>>> 4d35b67b
 
 def upsample(input_data, scale_factor):
     # dubplicate
